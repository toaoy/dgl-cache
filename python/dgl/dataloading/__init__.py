"""Package for dataloaders and samplers."""
from .. import backend as F
<<<<<<< HEAD
from .neighbor_sampler import *
from .labor_sampler import *
=======
from . import negative_sampler
from .base import *
>>>>>>> 89a4cc4d
from .cluster_gcn import *
from .graphsaint import *
from .neighbor_sampler import *
from .shadow import *

if F.get_preferred_backend() == "pytorch":
    from .dataloader import *
    from .dist_dataloader import *<|MERGE_RESOLUTION|>--- conflicted
+++ resolved
@@ -1,15 +1,11 @@
 """Package for dataloaders and samplers."""
 from .. import backend as F
-<<<<<<< HEAD
-from .neighbor_sampler import *
-from .labor_sampler import *
-=======
 from . import negative_sampler
 from .base import *
->>>>>>> 89a4cc4d
 from .cluster_gcn import *
 from .graphsaint import *
 from .neighbor_sampler import *
+from .labor_sampler import *
 from .shadow import *
 
 if F.get_preferred_backend() == "pytorch":
