--- conflicted
+++ resolved
@@ -1,11 +1,7 @@
 """Feature storage classes for DataLoading"""
 from .. import backend as F
-<<<<<<< HEAD
+from .base import *
 from .gpu_cache import GPUCachedTensorStorage
-
-=======
->>>>>>> 226d1159
-from .base import *
 from .numpy import *
 
 # Defines the name TensorStorage
