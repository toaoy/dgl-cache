/*!
 *  Copyright (c) 2017 by Contributors
 * \file cuda_common.h
 * \brief Common utilities for CUDA
 */
#ifndef DGL_RUNTIME_CUDA_CUDA_COMMON_H_
#define DGL_RUNTIME_CUDA_CUDA_COMMON_H_

#include <cublas_v2.h>
#include <cuda_runtime.h>
#include <curand.h>
#include <cusparse.h>
#include <dgl/runtime/packed_func.h>

#include <string>
<<<<<<< HEAD
#include <memory>
=======

>>>>>>> 8f0df39e
#include "../workspace_pool.h"

namespace dgl {
namespace runtime {

/*
  How to use this class to get a nonblocking thrust execution policy that uses DGL's memory pool
  and the current cuda stream
  
  runtime::CUDAWorkspaceAllocator allocator(ctx);
  const auto stream = runtime::getCurrentCUDAStream();
  const auto exec_policy = thrust::cuda::par_nosync(allocator).on(stream);

  now, one can pass exec_policy to thrust functions

  to get an integer array of size 1000 whose lifetime is managed by unique_ptr, use:
  auto int_array = allocator.alloc_unique<int>(1000);
  int_array.get() gives the raw pointer.
*/
class CUDAWorkspaceAllocator {
  DGLContext ctx;

 public:
  typedef char value_type;

  void operator()(void* ptr) const {
    runtime::DeviceAPI::Get(ctx)->FreeWorkspace(ctx, ptr);
  }

  explicit CUDAWorkspaceAllocator(DGLContext ctx) : ctx(ctx) {}

  CUDAWorkspaceAllocator & operator=(const CUDAWorkspaceAllocator &) = default;

  template <typename T>
  std::unique_ptr<T, CUDAWorkspaceAllocator> alloc_unique(std::size_t size) const {
    return std::unique_ptr<T, CUDAWorkspaceAllocator>(reinterpret_cast<T *>(
        runtime::DeviceAPI::Get(ctx)->AllocWorkspace(ctx, sizeof(T) * size)), *this);
  }

  char *allocate(std::ptrdiff_t size) const {
    return reinterpret_cast<char *>(runtime::DeviceAPI::Get(ctx)->AllocWorkspace(ctx, size));
  }

  void deallocate(char* ptr, std::size_t) const {
    runtime::DeviceAPI::Get(ctx)->FreeWorkspace(ctx, ptr);
  }
};

template <typename T>
inline bool is_zero(T size) {
  return size == 0;
}

template <>
inline bool is_zero<dim3>(dim3 size) {
  return size.x == 0 || size.y == 0 || size.z == 0;
}

#define CUDA_DRIVER_CALL(x)                                             \
  {                                                                     \
    CUresult result = x;                                                \
    if (result != CUDA_SUCCESS && result != CUDA_ERROR_DEINITIALIZED) { \
      const char* msg;                                                  \
      cuGetErrorName(result, &msg);                                     \
      LOG(FATAL) << "CUDAError: " #x " failed with error: " << msg;     \
    }                                                                   \
  }

#define CUDA_CALL(func)                                      \
  {                                                          \
    cudaError_t e = (func);                                  \
    CHECK(e == cudaSuccess || e == cudaErrorCudartUnloading) \
        << "CUDA: " << cudaGetErrorString(e);                \
  }

#define CUDA_KERNEL_CALL(kernel, nblks, nthrs, shmem, stream, ...)            \
  {                                                                           \
    if (!dgl::runtime::is_zero((nblks)) && !dgl::runtime::is_zero((nthrs))) { \
      (kernel)<<<(nblks), (nthrs), (shmem), (stream)>>>(__VA_ARGS__);         \
      cudaError_t e = cudaGetLastError();                                     \
      CHECK(e == cudaSuccess || e == cudaErrorCudartUnloading)                \
          << "CUDA kernel launch error: " << cudaGetErrorString(e);           \
    }                                                                         \
  }

#define CUSPARSE_CALL(func)                                         \
  {                                                                 \
    cusparseStatus_t e = (func);                                    \
    CHECK(e == CUSPARSE_STATUS_SUCCESS) << "CUSPARSE ERROR: " << e; \
  }

#define CUBLAS_CALL(func)                                       \
  {                                                             \
    cublasStatus_t e = (func);                                  \
    CHECK(e == CUBLAS_STATUS_SUCCESS) << "CUBLAS ERROR: " << e; \
  }

#define CURAND_CALL(func)                                                      \
  {                                                                            \
    curandStatus_t e = (func);                                                 \
    CHECK(e == CURAND_STATUS_SUCCESS)                                          \
        << "CURAND Error: " << dgl::runtime::curandGetErrorString(e) << " at " \
        << __FILE__ << ":" << __LINE__;                                        \
  }

inline const char* curandGetErrorString(curandStatus_t error) {
  switch (error) {
    case CURAND_STATUS_SUCCESS:
      return "CURAND_STATUS_SUCCESS";
    case CURAND_STATUS_VERSION_MISMATCH:
      return "CURAND_STATUS_VERSION_MISMATCH";
    case CURAND_STATUS_NOT_INITIALIZED:
      return "CURAND_STATUS_NOT_INITIALIZED";
    case CURAND_STATUS_ALLOCATION_FAILED:
      return "CURAND_STATUS_ALLOCATION_FAILED";
    case CURAND_STATUS_TYPE_ERROR:
      return "CURAND_STATUS_TYPE_ERROR";
    case CURAND_STATUS_OUT_OF_RANGE:
      return "CURAND_STATUS_OUT_OF_RANGE";
    case CURAND_STATUS_LENGTH_NOT_MULTIPLE:
      return "CURAND_STATUS_LENGTH_NOT_MULTIPLE";
    case CURAND_STATUS_DOUBLE_PRECISION_REQUIRED:
      return "CURAND_STATUS_DOUBLE_PRECISION_REQUIRED";
    case CURAND_STATUS_LAUNCH_FAILURE:
      return "CURAND_STATUS_LAUNCH_FAILURE";
    case CURAND_STATUS_PREEXISTING_FAILURE:
      return "CURAND_STATUS_PREEXISTING_FAILURE";
    case CURAND_STATUS_INITIALIZATION_FAILED:
      return "CURAND_STATUS_INITIALIZATION_FAILED";
    case CURAND_STATUS_ARCH_MISMATCH:
      return "CURAND_STATUS_ARCH_MISMATCH";
    case CURAND_STATUS_INTERNAL_ERROR:
      return "CURAND_STATUS_INTERNAL_ERROR";
  }
  // To suppress compiler warning.
  return "Unrecognized curand error string";
}

/*
 * \brief Cast data type to cudaDataType_t.
 */
template <typename T>
struct cuda_dtype {
  static constexpr cudaDataType_t value = CUDA_R_32F;
};

template <>
struct cuda_dtype<half> {
  static constexpr cudaDataType_t value = CUDA_R_16F;
};

template <>
struct cuda_dtype<float> {
  static constexpr cudaDataType_t value = CUDA_R_32F;
};

template <>
struct cuda_dtype<double> {
  static constexpr cudaDataType_t value = CUDA_R_64F;
};

#if CUDART_VERSION >= 11000
/*
 * \brief Cast index data type to cusparseIndexType_t.
 */
template <typename T>
struct cusparse_idtype {
  static constexpr cusparseIndexType_t value = CUSPARSE_INDEX_32I;
};

template <>
struct cusparse_idtype<int32_t> {
  static constexpr cusparseIndexType_t value = CUSPARSE_INDEX_32I;
};

template <>
struct cusparse_idtype<int64_t> {
  static constexpr cusparseIndexType_t value = CUSPARSE_INDEX_64I;
};
#endif

/*! \brief Thread local workspace */
class CUDAThreadEntry {
 public:
  /*! \brief The cusparse handler */
  cusparseHandle_t cusparse_handle{nullptr};
  /*! \brief The cublas handler */
  cublasHandle_t cublas_handle{nullptr};
  /*! \brief The curand generator */
  curandGenerator_t curand_gen{nullptr};
  /*! \brief thread local pool*/
  WorkspacePool pool;
  /*! \brief constructor */
  CUDAThreadEntry();
  // get the threadlocal workspace
  static CUDAThreadEntry* ThreadLocal();
};

/*! \brief Get the current CUDA stream */
cudaStream_t getCurrentCUDAStream();
}  // namespace runtime
}  // namespace dgl
#endif  // DGL_RUNTIME_CUDA_CUDA_COMMON_H_<|MERGE_RESOLUTION|>--- conflicted
+++ resolved
@@ -13,11 +13,8 @@
 #include <dgl/runtime/packed_func.h>
 
 #include <string>
-<<<<<<< HEAD
 #include <memory>
-=======
-
->>>>>>> 8f0df39e
+
 #include "../workspace_pool.h"
 
 namespace dgl {
